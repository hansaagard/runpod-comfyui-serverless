--- conflicted
+++ resolved
@@ -18,6 +18,7 @@
 import boto3
 from botocore.exceptions import ClientError, NoCredentialsError
 from botocore.config import Config
+from urllib.parse import urlparse, urlunparse
 
 # Constants
 WORKSPACE_PATH = Path("/workspace")
@@ -31,11 +32,7 @@
 COMFYUI_BASE_URL = f"http://{COMFYUI_HOST}:{COMFYUI_PORT}"
 DEFAULT_WORKFLOW_DURATION_SECONDS = 60  # Default fallback for workflow start time
 SUPPORTED_IMAGE_EXTENSIONS = ["*.png", "*.jpg", "*.jpeg", "*.webp", "*.gif"]
-<<<<<<< HEAD
-URL_TRUNCATE_LENGTH = 100  # Maximum characters to display when logging URLs
-=======
 SUPPORTED_VIDEO_EXTENSIONS = ["*.mp4", "*.webm", "*.mov", "*.avi"]
->>>>>>> a8b657c8
 
 # Global variable to track the ComfyUI process
 _comfyui_process = None
@@ -109,8 +106,6 @@
         str: Sanitized URL safe for logging
     """
     try:
-        from urllib.parse import urlparse, urlunparse
-        
         parsed = urlparse(url)
         
         # Check if this is a presigned URL (has query parameters with AWS signature)
@@ -128,7 +123,7 @@
         else:
             # Public URL or CDN - safe to log in full
             return url
-    except Exception:
+    except (ValueError, TypeError):
         # Fallback: return URL as-is if parsing fails
         return url
 
@@ -220,16 +215,9 @@
             )
         
         print(f"✅ S3 Upload successful: {s3_key}")
-<<<<<<< HEAD
-        if len(url) > URL_TRUNCATE_LENGTH:
-            print(f"🔗 URL: {url[:URL_TRUNCATE_LENGTH]}...")
-        else:
-            print(f"🔗 URL: {url}")
-=======
         # Sanitize URL for logging to avoid exposing presigned URL tokens
         safe_url = _sanitize_url_for_logging(url)
         print(f"🔗 URL: {safe_url}")
->>>>>>> a8b657c8
         
         return {
             "success": True,
